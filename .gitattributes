<<<<<<< HEAD
=======
# Auto detect text files and perform LF normalization
>>>>>>> 16a387ac
data/text2vec_models filter=lfs diff=lfs merge=lfs -text<|MERGE_RESOLUTION|>--- conflicted
+++ resolved
@@ -1,5 +1,2 @@
-<<<<<<< HEAD
-=======
 # Auto detect text files and perform LF normalization
->>>>>>> 16a387ac
 data/text2vec_models filter=lfs diff=lfs merge=lfs -text