--- conflicted
+++ resolved
@@ -1,21 +1,12 @@
 <div align="center">
   <a href="https://ikaros-521.github.io/Luna-Docs/site/">
-<<<<<<< HEAD
     <img src="https://raw.githubusercontent.com/Ikaros-521/AI-Vtuber/refs/heads/main/ui/icon.png" width="240" height="240" alt="点我跳转文档">
-=======
-    <img src="./ui/favicon-256.ico" width="240" height="240" alt="点我跳转文档">
->>>>>>> 703776b8
   </a>
 </div>
 
 <div align="center">
 
-<<<<<<< HEAD
 # ✨ Luna AI  ✨
-
-=======
-# ✨ Luna AI ✨
->>>>>>> 703776b8
 
 
 [![][python]][python]
